--- conflicted
+++ resolved
@@ -14,12 +14,10 @@
 import org.embulk.config.ConfigDefault;
 import org.embulk.input.jdbc.AbstractJdbcInputPlugin;
 import org.embulk.input.jdbc.Ssl;
-import org.embulk.input.jdbc.JdbcInputConnection;
 import org.embulk.input.jdbc.getter.ColumnGetterFactory;
 import org.embulk.input.mysql.MySQLInputConnection;
 import org.embulk.input.mysql.getter.MySQLColumnGetterFactory;
 import org.embulk.spi.PageBuilder;
-import org.embulk.spi.Schema;
 import org.joda.time.DateTimeZone;
 
 public class MySQLInputPlugin
@@ -49,25 +47,13 @@
         @Config("database")
         public String getDatabase();
 
-<<<<<<< HEAD
         @Config("ssl")
         @ConfigDefault("\"disable\"") // backward compatibility
         public Ssl getSsl();
-=======
-        //
-        // TODO
-        //
-        // The useLegacyDatetimeCode option is obsolete in the MySQL Connector/J 6.
-        // It will remove before we upgrade connector-j 6.x for embulk-input-mysql
-        //
-        // The `useLegacyDatetimeCode=false` option return properly time if server and client timezone is difference.
-        // https://dev.mysql.com/doc/connector-j/5.1/en/connector-j-usagenotes-known-issues-limitations.html
-        //
+
         @Config("use_legacy_datetime_code")
         @ConfigDefault("false")
         public boolean getUseLegacyDatetimeCode();
-
->>>>>>> d6f71bba
     }
 
     @Override
@@ -103,7 +89,6 @@
         // Socket options TCP_KEEPCNT, TCP_KEEPIDLE, and TCP_KEEPINTVL are not configurable.
         props.setProperty("tcpKeepAlive", "true");
 
-<<<<<<< HEAD
         switch (t.getSsl()) {
             case DISABLE:
                 props.setProperty("useSSL", "false");
@@ -119,28 +104,9 @@
                 props.setProperty("verifyServerCertificate", "true");
                 break;
         }
-=======
-        // TODO
-        // The useLegacyDatetimeCode option is obsolete in the MySQL Connector/J 6.
-        // It will remove before we upgrade connector-j 6.x for embulk-input-mysql
+
+        // NOTE:The useLegacyDatetimeCode option is obsolete in the MySQL Connector/J 6.
         props.setProperty("useLegacyDatetimeCode", String.valueOf(t.getUseLegacyDatetimeCode()));
-
-        // TODO
-        //switch task.getSssl() {
-        //when "disable":
-        //    break;
-        //when "enable":
-        //    props.setProperty("useSSL", "true");
-        //    props.setProperty("requireSSL", "false");
-        //    props.setProperty("verifyServerCertificate", "false");
-        //    break;
-        //when "verify":
-        //    props.setProperty("useSSL", "true");
-        //    props.setProperty("requireSSL", "true");
-        //    props.setProperty("verifyServerCertificate", "true");
-        //    break;
-        //}
->>>>>>> d6f71bba
 
         if (t.getFetchRows() == 1) {
             logger.info("Fetch size is 1. Fetching rows one by one.");
@@ -212,12 +178,4 @@
         }
     }
 
-    @Override
-    protected Schema setupTask(JdbcInputConnection con, PluginTask task) throws SQLException
-    {
-        MySQLInputConnection mySQLCon = (MySQLInputConnection)con;
-        mySQLCon.compareTimeZone();
-        return super.setupTask(con,task);
-    }
-
 }