--- conflicted
+++ resolved
@@ -1,12 +1,8 @@
 dependencies {
     compile project(':embulk-input-jdbc')
 
-<<<<<<< HEAD
-    compile 'mysql:mysql-connector-java:5.1.34'
-    defaultJdbcDriver 'mysql:mysql-connector-java:5.1.34'
-=======
-    compile 'mysql:mysql-connector-java:5.1.41'
->>>>>>> d6f71bba
+    compile 'mysql:mysql-connector-java:5.1.44'
+    defaultJdbcDriver 'mysql:mysql-connector-java:5.1.44'
 
     testCompile 'org.embulk:embulk-standards:0.8.15'
 }